--- conflicted
+++ resolved
@@ -21,6 +21,7 @@
 
     private decoratedEditorView: EditorView | null = null; // To track editor view with active decorations
     private firstSpaceBlocked = false; // Track if we've already blocked the first space
+    private shouldInsertSpaceOnOpen: boolean = false; // Flag to insert space when suggester opens
 
     constructor(plugin: ChronoLanguage) {
         super(plugin.app);
@@ -36,6 +37,7 @@
         // Register keyboard handlers and update instructions
         this.registerKeyboardHandlers();
         this.updateInstructions();
+        this.keyboardHandler.registerBackspaceKeyHandler(this.handleBackspaceKey);
     }
 
     private registerKeyboardHandlers() {
@@ -90,36 +92,54 @@
         const posAfterTrigger = lastTriggerIndex + triggerPhrase.length;
         const query = cursorSubstring.slice(posAfterTrigger);
         
-        // Check if we're at the beginning of query (right after trigger phrase)
+        // Check if we're at the beginning of query (right after trigger phrase or auto-inserted space)
         if (cursor.ch === posAfterTrigger || query.trim() === '') {
             if (!this.firstSpaceBlocked) {
-                // This is the first space - block it
+                // This is the first space - block it by preventing default editor action.
                 this.firstSpaceBlocked = true;
-                return true; // Prevent the space
+                event.preventDefault(); 
+                event.stopImmediatePropagation();
+                return true; // Signal that the event was handled (and default prevented)
             } else {
-                // This is the second space - insert space and dismiss suggester
+                // This is the second space - allow it and dismiss suggester.
+                this.firstSpaceBlocked = false; // Reset flag
                 
-                // Reset flag before we do anything else
-                this.firstSpaceBlocked = false;
+                // Set state to prevent immediate re-trigger if user types near same spot.
+                this.lastReplacedTriggerStart = { line: cursor.line, ch: lastTriggerIndex };
+                this.lastInsertionEnd = { line: cursor.line, ch: cursor.ch + 1 }; // Account for the space being inserted
                 
-                // Set flags to prevent immediate re-trigger
-                this.lastReplacedTriggerStart = { line: cursor.line, ch: lastTriggerIndex };
-                this.lastInsertionEnd = { line: cursor.line, ch: cursor.ch + 1 };
-                
-                // Let the default space pass through by returning false
-                // This will insert the space naturally
-                
-                // Close the suggester after the space has been added
+                // Close the suggester. The space character will be inserted by default editor action.
                 setTimeout(() => {
                     this.close();
                 }, 0);
                 
-                // Do NOT prevent default! Let the space through
-                return false;
-            }
-        }
-        
-        return false; // Not at beginning of query, don't intercept
+                return false; // Do NOT prevent default; let the space be inserted.
+            }
+        }
+        
+        return false; // Not at the beginning of the query, don't intercept.
+    };
+
+    /**
+     * Handles backspace key events to remove auto-inserted space
+     * Returns true if the event was handled (should be prevented)
+     */
+    private handleBackspaceKey = (event: KeyboardEvent): boolean => {
+        if (!this.isOpen || !this.context) return false;
+        const editorView = this.context.editor.cm;
+        if (!editorView) return false;
+        const query = this.context.query;
+        if (query === '') {
+            const { line, ch } = this.context.end;
+            const off = this.context.editor.posToOffset({ line, ch });
+            // Remove the inserted space before context.end
+            editorView.dispatch({ changes: { from: off - 1, to: off, insert: '' } });
+            // Clear decorations and close
+            this.clearDecorations();
+            this.close();
+            return true;
+        }
+        return false;
     };
 
     /**
@@ -151,10 +171,29 @@
         }
     }
 
-<<<<<<< HEAD
     // Track when the suggester is opened
     open(): void {
         super.open();
+
+        // Auto-insert space to separate trigger phrase and query
+        if (this.shouldInsertSpaceOnOpen && this.context) {
+            const editor = this.context.editor;
+            const insertCh = this.context.start.ch + this.plugin.settings.triggerPhrase.length;
+            const pos = editor.posToOffset({ line: this.context.start.line, ch: insertCh });
+            if (editor.cm) {
+                editor.cm.dispatch({
+                    changes: { from: pos, to: pos, insert: ' ' },
+                    selection: { anchor: pos + 1 }
+                });
+            } else {
+                editor.replaceRange(' ', { line: this.context.start.line, ch: insertCh });
+                editor.setCursor({ line: this.context.start.line, ch: insertCh + 1 });
+            }
+            // update context end
+            this.context.end = { line: this.context.start.line, ch: insertCh + 1 };
+            this.shouldInsertSpaceOnOpen = false;
+        }
+
         // Apply decorations only when the suggester is actually open
         this.applyTriggerDecorations();
     }
@@ -186,9 +225,12 @@
         const triggerEndOffset = triggerStartOffset + triggerPhrase.length;
         const effects: StateEffect<any>[] = [addTriggerDecorationEffect.of({ from: triggerStartOffset, to: triggerEndOffset })];
         
-        // Add spacer widget if query is empty
         const query = this.context.query;
-        if (query === '') effects.push(addSpacerWidgetEffect.of(triggerEndOffset));
+
+        // Always add spacer widget when there's no query to maintain separation
+        if (query === '') {
+            effects.push(addSpacerWidgetEffect.of(triggerEndOffset));
+        }
         
         try {
             if (editor.cm.dom.isConnected) {
@@ -203,18 +245,6 @@
     }
     
     onTrigger(cursor: EditorPosition, editor: Editor): EditorSuggestContext | null {
-        // Store and immediately clear the post-selection state flags
-=======
-    private clearDecorationsForCurrentEditor(editor: Editor) {
-        // Clear decorations only if the current editor's CodeMirror view
-        // is the one this suggester instance has decorated.
-        if (editor.cm && this.decoratedEditorView === editor.cm) {
-            this.clearDecorations(editor.cm);
-        }
-    }
-
-    onTrigger(cursor: EditorPosition, editor: Editor): EditorSuggestContext | null {
->>>>>>> 75fc54d3
         const localLastReplacedTriggerStart = this.lastReplacedTriggerStart;
         const localLastInsertionEnd = this.lastInsertionEnd;
         this.lastReplacedTriggerStart = null;
@@ -222,229 +252,88 @@
 
         const triggerPhrase = this.plugin.settings.triggerPhrase;
         if (!triggerPhrase) {
-            this.clearDecorationsForCurrentEditor(editor);
-            return null;
-        }
-
-        // Get the current line and find the last trigger phrase
-        const line = editor.getLine(cursor.line);
-        const cursorSubstring = line.slice(0, cursor.ch);
-        const lastTriggerIndex = cursorSubstring.lastIndexOf(triggerPhrase);
-
-        if (lastTriggerIndex === -1 || cursor.ch < lastTriggerIndex + triggerPhrase.length) {
-<<<<<<< HEAD
-            this.firstSpaceBlocked = false;
-            return null;
-        }
-
-        const posAfterTrigger = lastTriggerIndex + triggerPhrase.length;
-        let query = cursorSubstring.slice(posAfterTrigger);
-
-        // Check for spacey trigger scenario - this is when a trigger phrase is followed by spaces
-        // If the query is just spaces or starts with a space, we should not re-trigger
-        if (query.trim() === '' || query.startsWith(' ')) {
-            // If we previously closed the suggester (via second space), don't re-trigger
-            if (localLastReplacedTriggerStart && localLastInsertionEnd) {
-                if (cursor.line === localLastInsertionEnd.line) {
-                    // Prevent re-triggering when we're on the same line as a previous space dismissal
-                    return null;
-                }
-            }
+            this.firstSpaceBlocked = false;
+            return null;
+        }
+
+        const originalLine = editor.getLine(cursor.line);
+        const prefixBeforeCursor = originalLine.slice(0, cursor.ch);
+        const lastTriggerIndexInPrefix = prefixBeforeCursor.lastIndexOf(triggerPhrase);
+
+        if (lastTriggerIndexInPrefix === -1) {
+            this.firstSpaceBlocked = false;
+            return null;
+        }
+
+        const posImmediatelyAfterTrigger = lastTriggerIndexInPrefix + triggerPhrase.length;
+
+        if (cursor.ch < posImmediatelyAfterTrigger) { // Cursor inside trigger
+            this.firstSpaceBlocked = false;
+            return null;
+        }
+
+        // Editing existing text check (suggester closed)
+        if (!this.isOpen &&
+            (cursor.ch > posImmediatelyAfterTrigger || originalLine.slice(cursor.ch).trim() !== '')) {
+            this.firstSpaceBlocked = false;
+            return null;
+        }
+
+        let queryForSuggestions: string;
+        let finalEndPosForContext: EditorPosition = cursor; // Default to current cursor
+
+        if (cursor.ch === posImmediatelyAfterTrigger &&
+            (originalLine.length === posImmediatelyAfterTrigger || originalLine[posImmediatelyAfterTrigger] !== ' ')) {
+            // Condition to insert space is met.
+            this.shouldInsertSpaceOnOpen = true;
             
-            // If we just opened and immediately see spaces, don't continue
-            if (!this.isOpen && query.startsWith(' ')) {
+            // Context end will be at the trigger phrase end. Space insertion handled in open().
+            finalEndPosForContext = { line: cursor.line, ch: posImmediatelyAfterTrigger }; 
+            queryForSuggestions = '';
+            this.firstSpaceBlocked = false; 
+        } else {
+            this.shouldInsertSpaceOnOpen = false; // Ensure flag is false if condition not met
+            const textAfterTrigger = originalLine.slice(posImmediatelyAfterTrigger, cursor.ch);
+            if (textAfterTrigger.startsWith(' ')) {
+                queryForSuggestions = textAfterTrigger.slice(1);
+            } else {
+                queryForSuggestions = textAfterTrigger;
+            }
+            // finalEndPosForContext remains as current cursor, set by default
+
+            if (queryForSuggestions.trim() !== '') {
+                this.firstSpaceBlocked = false;
+            }
+        }
+
+        // Post-selection re-trigger check
+        if (localLastReplacedTriggerStart && localLastInsertionEnd) {
+            if (cursor.line === localLastInsertionEnd.line && cursor.ch === localLastInsertionEnd.ch &&
+                lastTriggerIndexInPrefix <= localLastReplacedTriggerStart.ch) {
+                this.firstSpaceBlocked = false;
                 return null;
-=======
-            this.clearDecorationsForCurrentEditor(editor);
-            return null;
-        }
-
-        // Post-selection re-trigger prevention logic (for selection/replacement)
-        if (localLastReplacedTriggerStart && localLastInsertionEnd) {
-            if (cursor.line === localLastInsertionEnd.line && cursor.ch === localLastInsertionEnd.ch) {
-                if (lastTriggerIndex < localLastReplacedTriggerStart.ch && cursor.line === localLastReplacedTriggerStart.line) {
-                    this.clearDecorationsForCurrentEditor(editor);
-                    return null;
-                }
-            }
-        }
-
-        const triggerHappy = this.plugin.settings.triggerHappy;
-        const posAfterTrigger = lastTriggerIndex + triggerPhrase.length;
-        
-        const rawQuery = cursorSubstring.slice(posAfterTrigger);
-        let processedQuery = rawQuery;
-        let replaceLeadingSpace = false;
-
-        if (rawQuery.startsWith('\t')) { // Tab always closes
-            this.clearDecorationsForCurrentEditor(editor);
-            return null;
-        }
-        if (rawQuery.startsWith("  ")) { // Double space or more closes
-            this.clearDecorationsForCurrentEditor(editor);
-            return null;
-        }
-        
-        if (rawQuery.startsWith(" ")) { // Single leading space
-            // If rawQuery was " ", processedQuery becomes ""
-            // If rawQuery was " text", processedQuery becomes "text"
-            processedQuery = rawQuery.substring(1); 
-            replaceLeadingSpace = true;
-        }
-        // If rawQuery does not start with a space (and not tab or multiple spaces), 
-        // processedQuery remains rawQuery, replaceLeadingSpace remains false.
-
-        const prevContext = (this.isOpen && this.context) ? { line: this.context.start.line, ch: this.context.start.ch } : null;
-
-        // Universal Check 2: Boundary conditions.
-        // These checks are about the characters *around* the trigger phrase itself.
-        let blockActivation = false;
-
-        if (prevContext && cursor.line === prevContext.line && lastTriggerIndex < prevContext.ch) {
-            // Suggester was open, but current evaluation points to an *earlier* trigger on the same line
-            const charAfterEarlierTrigger = posAfterTrigger < line.length ? line.charAt(posAfterTrigger) : ' ';
-            if (charAfterEarlierTrigger !== ' ' && charAfterEarlierTrigger !== '\t') {
-                blockActivation = true;
-            }
-
-            if (!blockActivation && !triggerHappy) {
-                if (lastTriggerIndex > 0) {
-                    const charBeforeEarlierTrigger = cursorSubstring.charAt(lastTriggerIndex - 1);
-                    if (charBeforeEarlierTrigger !== ' ' && charBeforeEarlierTrigger !== '\t') {
-                        blockActivation = true;
-                    }
-                }
-            }
-        } else if (!this.isOpen) {
-            // Suggester is not currently open, so these are standard "initiation" checks.
-            const charAfterTrigger = posAfterTrigger < line.length ? line.charAt(posAfterTrigger) : ' '; 
-            if (charAfterTrigger !== ' ' && charAfterTrigger !== '\t') {
-                blockActivation = true;
->>>>>>> 75fc54d3
-            }
-        }
-
-<<<<<<< HEAD
-        // Handle normal trigger prevention logic
-        if (localLastReplacedTriggerStart && localLastInsertionEnd) {
-            if (cursor.line === localLastInsertionEnd.line && cursor.ch === localLastInsertionEnd.ch) {
-                // We're at the insertion point of a previous selection
-                if (lastTriggerIndex <= localLastReplacedTriggerStart.ch) {
-                    // The trigger is at or before the previous trigger
-                    this.firstSpaceBlocked = false;
-                    return null;
-                }
-            }
-        }
-
-        // Trim leading space for processing
-        if (query.startsWith(' ')) {
-            query = query.slice(1);
-=======
-            if (!blockActivation && !triggerHappy) {
-                if (lastTriggerIndex > 0) {
-                    const charBeforeTrigger = cursorSubstring.charAt(lastTriggerIndex - 1);
-                    if (charBeforeTrigger !== ' ' && charBeforeTrigger !== '\t') {
-                        blockActivation = true; 
-                    }
-                }
-            }
-        }
-
-        if (blockActivation) {
-            this.clearDecorationsForCurrentEditor(editor);
-            return null;
->>>>>>> 75fc54d3
-        }
-
+            }
+        }
+
+        // Spacey trigger check: if suggester is closed, user types "trigger ", and no auto-insert this call.
+        // Use finalEndPosForContext for the end boundary of the slice from originalLine.
+        const rawTextAfterTriggerForSpaceyCheck = originalLine.slice(posImmediatelyAfterTrigger, finalEndPosForContext.ch);
+        if (!this.isOpen && 
+            rawTextAfterTriggerForSpaceyCheck.startsWith(' ') && rawTextAfterTriggerForSpaceyCheck.trim() === '') {
+            this.firstSpaceBlocked = false;
+            return null;
+        }
+        
         const activeFile = this.app.workspace.getActiveFile();
         if (!activeFile) {
-<<<<<<< HEAD
-            this.firstSpaceBlocked = false;
-            return null;
-        }
-
-        // All checks passed. Create context without decorations.
-        const contextStartPos = { line: cursor.line, ch: lastTriggerIndex };
-
-        // Return context without applying decorations
+            this.firstSpaceBlocked = false;
+            return null;
+        }
+
         return {
-            start: contextStartPos,
-            end: cursor,
-            query: query,
-=======
-            this.clearDecorationsForCurrentEditor(editor);
-            return null;
-        }
-
-        // All checks passed. Suggester will open. Apply/Update decorations.
-        const contextStartPos = { line: cursor.line, ch: lastTriggerIndex };
-
-        if (editor.cm) { // editor.cm is the EditorView
-            const triggerStartOffset = editor.posToOffset(contextStartPos);
-            const triggerEndOffset = triggerStartOffset + triggerPhrase.length;
-            const rawQueryEndOffset = editor.posToOffset(cursor); // End of rawQuery
-
-            let queryDecorationFrom = triggerEndOffset;
-            if (replaceLeadingSpace) {
-                queryDecorationFrom = triggerEndOffset + 1;
-            }
-            // Ensure queryDecorationFrom does not exceed rawQueryEndOffset.
-            // This handles the case where rawQuery was just " " and replaceLeadingSpace is true.
-            if (queryDecorationFrom > rawQueryEndOffset) {
-                 queryDecorationFrom = rawQueryEndOffset;
-            }
-
-            try {
-                if (editor.cm.dom.isConnected) {
-                    editor.cm.dispatch({
-                        effects: addTriggerDecorationEffect.of({ 
-                            triggerFrom: triggerStartOffset, 
-                            triggerTo: triggerEndOffset, 
-                            queryFrom: queryDecorationFrom, // Start of text to be styled as query
-                            queryTo: rawQueryEndOffset,     // End of text to be styled as query
-                            replaceLeadingSpace: replaceLeadingSpace
-                        })
-                    });
-                    this.decoratedEditorView = editor.cm;
-
-                    // If the query is empty (user just typed the trigger) and no leading space was replaced,
-                    // attempt to force a cursor update. The margin-right on the trigger
-                    // decoration should create the visual space.
-                    if (processedQuery === '' && !replaceLeadingSpace) {
-                        requestAnimationFrame(() => {
-                            // Check if suggester is still open and view is connected,
-                            // as this runs after a delay.
-                            if (editor.cm && editor.cm.dom.isConnected && this.isOpen) {
-                                // Explicitly set the selection to the end of the trigger phrase.
-                                // This might encourage CM to re-evaluate the cursor's visual position
-                                // respecting the CSS margin.
-                                editor.cm.dispatch({
-                                    selection: { anchor: triggerEndOffset, head: triggerEndOffset },
-                                    // userEvent: "select.chrono.fixcursor" // Optional: for debugging selection source
-                                });
-                                // It might also be beneficial to ensure the editor view has focus,
-                                // though typically it would if the user just typed.
-                                // editor.cm.focus(); 
-                            }
-                        });
-                    }
-
-                } else {
-                    // If view not connected, ensure we don't think it's decorated
-                    if (this.decoratedEditorView === editor.cm) this.decoratedEditorView = null;
-                }
-            } catch (e) {
-                // console.warn("Chrono: Error applying decorations", e);
-                if (this.decoratedEditorView === editor.cm) this.decoratedEditorView = null;
-            }
-        }
-
-        return {
-            start: contextStartPos, // This is start of trigger for replacement purposes
-            end: cursor,            // This is end of rawQuery for replacement purposes
-            query: processedQuery,  // This is for fetching suggestions
->>>>>>> 75fc54d3
+            start: { line: cursor.line, ch: lastTriggerIndexInPrefix },
+            end: finalEndPosForContext,
+            query: queryForSuggestions,
             editor,
             file: activeFile
         };
@@ -464,15 +353,10 @@
     selectSuggestion(item: string, event: KeyboardEvent | MouseEvent): void {
         if (!this.context || !this.suggester) return;
 
-        // Clear decorations upon selection, as the trigger phrase is being replaced.
-        // The close() method will also be called, which redundantly calls clearDecorations,
-        // but clearing here ensures it's done before text replacement if there's any async gap.
-        this.clearDecorationsForCurrentEditor(this.context.editor);
-
-        const { editor, start, end, file } = this.context;
+        const { editor, start, end, file } = this.context; // 'start' is trigger start, 'end' is query end
+
+        // Calculate finalText first, as its generation is independent of the removal timing
         const { insertMode, contentFormat } = this.keyboardHandler.getEffectiveInsertModeAndFormat(event as KeyboardEvent);
-
-        // Use the new method in SuggestionProvider to get the final text
         const finalText = this.suggester.getFinalInsertText(
             item,
             insertMode,
@@ -482,13 +366,27 @@
             this.app // Pass the App instance
         );
 
-        // Store state *before* editor.replaceRange, as this.context might be cleared by close()
-        // which can be called before onTrigger if events are synchronous.
-        // Storing start.line as well for robustness.
-        this.lastReplacedTriggerStart = { line: start.line, ch: start.ch };
-        this.lastInsertionEnd = { line: start.line, ch: start.ch + finalText.length };
-
-        editor.replaceRange(finalText, start, end);
+        // Store the original start position of the trigger phrase. This is where the new text will be inserted.
+        const originalTriggerStartPos = { line: start.line, ch: start.ch };
+
+        // Step 1: Remove the trigger phrase and any query text.
+        // The range (start, end) from the context covers the trigger phrase and the query.
+        editor.replaceRange('', start, end);
+
+        // Step 2: Insert the final text at the original start position of the trigger phrase.
+        // After the first editor.replaceRange, the cursor is effectively at originalTriggerStartPos.
+        // We insert the finalText there, so the range for this replacement is (originalTriggerStartPos, originalTriggerStartPos).
+        editor.replaceRange(finalText, originalTriggerStartPos, originalTriggerStartPos);
+
+        // Update state for preventing re-trigger. This should be based on the original trigger start
+        // and the length of the newly inserted text.
+        this.lastReplacedTriggerStart = { line: originalTriggerStartPos.line, ch: originalTriggerStartPos.ch };
+        this.lastInsertionEnd = { line: originalTriggerStartPos.line, ch: originalTriggerStartPos.ch + finalText.length };
+        
+        // Explicitly set the cursor to the end of the inserted text
+        editor.setCursor(this.lastInsertionEnd);
+        
+        // The EditorSuggest base class typically handles closing the suggester after this method completes.
     }
 
     /**
